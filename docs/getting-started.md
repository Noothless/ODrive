--- conflicted
+++ resolved
@@ -128,19 +128,11 @@
 ```
 
 ## Firmware
-<<<<<<< HEAD
-#### ODrive v3.5 and later
-Your board should come preflashed with firmware. If you run into problems, follow the instructions [here](odrivetool.md#device-firmware-update) on the DFU procedure before you continue.
-
-#### ODrive v3.4 and earlier
-Your board does **not** come preflashed with any firmware. Follow the instructions [here](odrivetool.md#device-firmware-update) on the STP Link procedure before you continue.
-=======
 **ODrive v3.5 and later**<br>
 Your board should come preflashed with firmware. If you run into problems, follow the instructions [here](odrivetool.md#device-firmware-update) on the DFU procedure before you continue.</div>
 
 **ODrive v3.4 and earlier**<br>
 Your board does **not** come preflashed with any firmware. Follow the instructions [here](odrivetool.md#device-firmware-update) on the STP Link procedure before you continue.</div>
->>>>>>> 568c9a14
 
 ## Start `odrivetool`
 To launch the main interactive ODrive tool, type `odrivetool` <kbd>Enter</kbd>. Connect your ODrive and wait for the tool to find it. Now you can, for instance type `odrv0.vbus_voltage` <kbd>Enter</kbd> to inpect the boards main supply voltage.
