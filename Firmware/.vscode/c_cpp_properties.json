--- conflicted
+++ resolved
@@ -31,18 +31,7 @@
                 "__packed=\"__attribute__((__packed__))\"",
                 "__GNUC__"
             ],
-<<<<<<< HEAD
-            "intelliSenseMode": "gcc-x64",
-            "browse": {
-                "path": [
-                    "${workspaceRoot}",
-                    "${ARM_GCC_ROOT}"
-                ],
-                "limitSymbolsToIncludedHeaders": true
-            },
-=======
             "intelliSenseMode": "clang-x64",
->>>>>>> 6520261f
             "compilerPath": "\"${ARM_GCC_ROOT}/bin/arm-none-eabi-gcc.exe\" -mthumb -mcpu=cortex-m4 -mfpu=fpv4-sp-d16 -mfloat-abi=hard -specs=nosys.specs -specs=nano.specs -u _printf_float -u _scanf_float",
             "cStandard": "c11",
             "cppStandard": "c++14"
