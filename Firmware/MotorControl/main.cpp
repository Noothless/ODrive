
#define __MAIN_CPP__
#include "nvm_config.hpp"
#include "odrive_main.h"

#include <communication/interface_i2c.h>
<<<<<<< HEAD
#include <communication/interface_can.hpp>
=======
#include <communication/interface_uart.h>
#include <communication/interface_usb.h>
#include <communication/interface_can.hpp>
#include "freertos_vars.h"
>>>>>>> 5541df08

BoardConfig_t board_config;
ODriveCAN::Config_t can_config;
Encoder::Config_t encoder_configs[AXIS_COUNT];
SensorlessEstimator::Config_t sensorless_configs[AXIS_COUNT];
Controller::Config_t controller_configs[AXIS_COUNT];
Motor::Config_t motor_configs[AXIS_COUNT];
Axis::Config_t axis_configs[AXIS_COUNT];
TrapezoidalTrajectory::Config_t trap_configs[AXIS_COUNT];
Endstop::Config_t min_endstop_configs[AXIS_COUNT];
Endstop::Config_t max_endstop_configs[AXIS_COUNT];
bool user_config_loaded_;

SystemStats_t system_stats_ = {0};

Axis *axes[AXIS_COUNT];
<<<<<<< HEAD
ODriveCAN *odCAN = nullptr;
=======
ODriveCAN *odCAN;
>>>>>>> 5541df08

typedef Config<
    BoardConfig_t,
    ODriveCAN::Config_t,
    Encoder::Config_t[AXIS_COUNT],
    SensorlessEstimator::Config_t[AXIS_COUNT],
    Controller::Config_t[AXIS_COUNT],
    Motor::Config_t[AXIS_COUNT],
    TrapezoidalTrajectory::Config_t[AXIS_COUNT],
    Endstop::Config_t[AXIS_COUNT],
    Endstop::Config_t[AXIS_COUNT],
<<<<<<< HEAD
    Axis::Config_t[AXIS_COUNT]> ConfigFormat;
=======
    Axis::Config_t[AXIS_COUNT]>
    ConfigFormat;
>>>>>>> 5541df08

void save_configuration(void) {
    if (ConfigFormat::safe_store_config(
            &board_config,
            &can_config,
            &encoder_configs,
            &sensorless_configs,
            &controller_configs,
            &motor_configs,
            &trap_configs,
            &min_endstop_configs,
            &max_endstop_configs,
            &axis_configs)) {
<<<<<<< HEAD
        printf("saving configuration failed\r\n"); osDelay(5);
=======
        printf("saving configuration failed\r\n");
        osDelay(5);
>>>>>>> 5541df08
    } else {
        user_config_loaded_ = true;
    }
}

extern "C" int load_configuration(void) {
    // Try to load configs
    if (NVM_init() ||
        ConfigFormat::safe_load_config(
<<<<<<< HEAD
                &board_config,
                &can_config,
                &encoder_configs,
                &sensorless_configs,
                &controller_configs,
                &motor_configs,
                &trap_configs,
                &min_endstop_configs,
                &max_endstop_configs,
                &axis_configs)) {
        //If loading failed, restore defaults
        board_config = BoardConfig_t();
        can_config = ODriveCAN::Config_t();
=======
            &board_config,
            &can_config,
            &encoder_configs,
            &sensorless_configs,
            &controller_configs,
            &motor_configs,
            &trap_configs,
            &min_endstop_configs,
            &max_endstop_configs,
            &axis_configs)) {
        //If loading failed, restore defaults
        board_config = BoardConfig_t();
        can_config   = ODriveCAN::Config_t();
>>>>>>> 5541df08
        for (size_t i = 0; i < AXIS_COUNT; ++i) {
            encoder_configs[i]    = Encoder::Config_t();
            sensorless_configs[i] = SensorlessEstimator::Config_t();
            controller_configs[i] = Controller::Config_t();
            motor_configs[i]      = Motor::Config_t();
            trap_configs[i]       = TrapezoidalTrajectory::Config_t();
            axis_configs[i]       = Axis::Config_t();
            // Default step/dir pins are different, so we need to explicitly load them
            Axis::load_default_step_dir_pin_config(hw_configs[i].axis_config, &axis_configs[i]);
            Axis::load_default_can_id(i, axis_configs[i]);
            min_endstop_configs[i] = Endstop::Config_t();
            max_endstop_configs[i] = Endstop::Config_t();
<<<<<<< HEAD
            controller_configs[i].load_encoder_axis = i;
=======
>>>>>>> 5541df08
        }
    } else {
        user_config_loaded_ = true;
    }
    return user_config_loaded_;
}

void erase_configuration(void) {
    NVM_erase();
}

void enter_dfu_mode() {
    if ((hw_version_major == 3) && (hw_version_minor >= 5)) {
        __asm volatile("CPSID I\n\t" ::
                           : "memory");  // disable interrupts
        _reboot_cookie = 0xDEADBEEF;
        NVIC_SystemReset();
    } else {
        /*
        * DFU mode is only allowed on board version >= 3.5 because it can burn
        * the brake resistor FETs on older boards.
        * If you really want to use it on an older board, add 3.3k pull-down resistors
        * to the AUX_L and AUX_H signals and _only then_ uncomment these lines.
        */
        //__asm volatile ("CPSID I\n\t":::"memory"); // disable interrupts
        //_reboot_cookie = 0xDEADFE75;
        //NVIC_SystemReset();
    }
}

extern "C" int construct_objects(){
    #if HW_VERSION_MAJOR == 3 && HW_VERSION_MINOR >= 3
    if (board_config.enable_i2c_instead_of_can) {
        // Set up the direction GPIO as input
        GPIO_InitTypeDef GPIO_InitStruct;
        GPIO_InitStruct.Mode = GPIO_MODE_INPUT;
        GPIO_InitStruct.Pull = GPIO_PULLUP;

        GPIO_InitStruct.Pin = I2C_A0_PIN;
        HAL_GPIO_Init(I2C_A0_PORT, &GPIO_InitStruct);
        GPIO_InitStruct.Pin = I2C_A1_PIN;
        HAL_GPIO_Init(I2C_A1_PORT, &GPIO_InitStruct);
        GPIO_InitStruct.Pin = I2C_A2_PIN;
        HAL_GPIO_Init(I2C_A2_PORT, &GPIO_InitStruct);

        osDelay(1);
        i2c_stats_.addr = (0xD << 3);
        i2c_stats_.addr |= HAL_GPIO_ReadPin(I2C_A0_PORT, I2C_A0_PIN) != GPIO_PIN_RESET ? 0x1 : 0;
        i2c_stats_.addr |= HAL_GPIO_ReadPin(I2C_A1_PORT, I2C_A1_PIN) != GPIO_PIN_RESET ? 0x2 : 0;
        i2c_stats_.addr |= HAL_GPIO_ReadPin(I2C_A2_PORT, I2C_A2_PIN) != GPIO_PIN_RESET ? 0x4 : 0;
        MX_I2C1_Init(i2c_stats_.addr);
    } else
#endif
        MX_CAN1_Init();

    // Init general user ADC on some GPIOs.
    GPIO_InitTypeDef GPIO_InitStruct;
    GPIO_InitStruct.Mode = GPIO_MODE_ANALOG;
    GPIO_InitStruct.Pull = GPIO_NOPULL;
    GPIO_InitStruct.Pin  = GPIO_1_Pin;
    HAL_GPIO_Init(GPIO_1_GPIO_Port, &GPIO_InitStruct);
    GPIO_InitStruct.Pin = GPIO_2_Pin;
    HAL_GPIO_Init(GPIO_2_GPIO_Port, &GPIO_InitStruct);
    GPIO_InitStruct.Pin = GPIO_3_Pin;
    HAL_GPIO_Init(GPIO_3_GPIO_Port, &GPIO_InitStruct);
    GPIO_InitStruct.Pin = GPIO_4_Pin;
    HAL_GPIO_Init(GPIO_4_GPIO_Port, &GPIO_InitStruct);
#if HW_VERSION_MAJOR == 3 && HW_VERSION_MINOR >= 5
    GPIO_InitStruct.Pin = GPIO_5_Pin;
    HAL_GPIO_Init(GPIO_5_GPIO_Port, &GPIO_InitStruct);
#endif

    // Construct all objects.
    odCAN = new ODriveCAN(&hcan1, can_config);
    for (size_t i = 0; i < AXIS_COUNT; ++i) {
        Encoder *encoder                          = new Encoder(hw_configs[i].encoder_config,
                                       encoder_configs[i]);
        SensorlessEstimator *sensorless_estimator = new SensorlessEstimator(sensorless_configs[i]);
        Controller *controller                    = new Controller(controller_configs[i]);
        Motor *motor                              = new Motor(hw_configs[i].motor_config,
                                 hw_configs[i].gate_driver_config,
                                 motor_configs[i]);
<<<<<<< HEAD
        TrapezoidalTrajectory *trap = new TrapezoidalTrajectory(trap_configs[i]);
        Endstop *min_endstop = new Endstop(min_endstop_configs[i]);
        Endstop *max_endstop = new Endstop(max_endstop_configs[i]);
        axes[i] = new Axis(i, hw_configs[i].axis_config, axis_configs[i],
                *encoder, *sensorless_estimator, *controller, *motor, *trap, *min_endstop, *max_endstop);
=======
        TrapezoidalTrajectory *trap               = new TrapezoidalTrajectory(trap_configs[i]);
        Endstop *min_endstop                      = new Endstop(min_endstop_configs[i]);
        Endstop *max_endstop                      = new Endstop(max_endstop_configs[i]);
        axes[i]                                   = new Axis(i, hw_configs[i].axis_config, axis_configs[i],
                           *encoder, *sensorless_estimator, *controller, *motor, *trap, *min_endstop, *max_endstop);
>>>>>>> 5541df08
    }
    initTree();
    return 0;
}

extern "C" {
int odrive_main(void);
void vApplicationStackOverflowHook(xTaskHandle *pxTask, signed portCHAR *pcTaskName) {
    for(auto& axis : axes){
        safety_critical_disarm_motor_pwm(axis->motor_);
    }
        safety_critical_disarm_brake_resistor();
    for (;;); // TODO: safe action
}
void vApplicationIdleHook(void) {
    if (system_stats_.fully_booted) {
        system_stats_.uptime = xTaskGetTickCount();
        system_stats_.min_heap_space = xPortGetMinimumEverFreeHeapSize();
        system_stats_.min_stack_space_comms = uxTaskGetStackHighWaterMark(comm_thread) * sizeof(StackType_t);
        system_stats_.min_stack_space_axis0 = uxTaskGetStackHighWaterMark(axes[0]->thread_id_) * sizeof(StackType_t);
        system_stats_.min_stack_space_axis1 = uxTaskGetStackHighWaterMark(axes[1]->thread_id_) * sizeof(StackType_t);
        system_stats_.min_stack_space_usb = uxTaskGetStackHighWaterMark(usb_thread) * sizeof(StackType_t);
        system_stats_.min_stack_space_uart = uxTaskGetStackHighWaterMark(uart_thread) * sizeof(StackType_t);
        system_stats_.min_stack_space_usb_irq = uxTaskGetStackHighWaterMark(usb_irq_thread) * sizeof(StackType_t);
        system_stats_.min_stack_space_startup = uxTaskGetStackHighWaterMark(defaultTaskHandle) * sizeof(StackType_t);
        system_stats_.min_stack_space_can = uxTaskGetStackHighWaterMark(odCAN->thread_id_) * sizeof(StackType_t);

        // Actual usage, in bytes, so we don't have to math
        system_stats_.stack_usage_axis0 = axes[0]->stack_size_ - system_stats_.min_stack_space_axis0;
        system_stats_.stack_usage_axis1 = axes[1]->stack_size_ - system_stats_.min_stack_space_axis1;
        system_stats_.stack_usage_comms = stack_size_comm_thread - system_stats_.min_stack_space_comms;
        system_stats_.stack_usage_usb = stack_size_usb_thread - system_stats_.min_stack_space_usb;
        system_stats_.stack_usage_uart = stack_size_uart_thread - system_stats_.min_stack_space_uart;
        system_stats_.stack_usage_usb_irq = stack_size_usb_irq_thread - system_stats_.min_stack_space_usb_irq;
        system_stats_.stack_usage_startup = stack_size_default_task - system_stats_.min_stack_space_startup;
        system_stats_.stack_usage_can = odCAN->stack_size_ - system_stats_.min_stack_space_can;
    }
}
}

int odrive_main(void) {
    // Start ADC for temperature measurements and user measurements
    start_general_purpose_adc();

    // TODO: make dynamically reconfigurable
#if HW_VERSION_MAJOR == 3 && HW_VERSION_MINOR >= 3
    if (board_config.enable_uart) {
        SetGPIO12toUART();
    }
#endif
    //osDelay(100);
    // Init communications (this requires the axis objects to be constructed)
    init_communication();

    // Start pwm-in compare modules
    // must happen after communication is initialized
    pwm_in_init();

    // Setup hardware for all components
    for (size_t i = 0; i < AXIS_COUNT; ++i) {
        axes[i]->setup();
    }

    // Start PWM and enable adc interrupts/callbacks
    start_adc_pwm();

    // This delay serves two purposes:
    //  - Let the current sense calibration converge (the current
    //    sense interrupts are firing in background by now)
    //  - Allow a user to interrupt the code, e.g. by flashing a new code,
    //    before it does anything crazy
    // TODO make timing a function of calibration filter tau
    osDelay(1500);

    // Start state machine threads. Each thread will go through various calibration
    // procedures and then run the actual controller loops.
    // TODO: generalize for AXIS_COUNT != 2
    for (size_t i = 0; i < AXIS_COUNT; ++i) {
        axes[i]->start_thread();
    }

    start_analog_thread();

    system_stats_.fully_booted = true;
    return 0;
}<|MERGE_RESOLUTION|>--- conflicted
+++ resolved
@@ -1,17 +1,13 @@
 
 #define __MAIN_CPP__
+#include "odrive_main.h"
 #include "nvm_config.hpp"
-#include "odrive_main.h"
-
+
+#include "freertos_vars.h"
+#include <communication/interface_usb.h>
+#include <communication/interface_uart.h>
 #include <communication/interface_i2c.h>
-<<<<<<< HEAD
 #include <communication/interface_can.hpp>
-=======
-#include <communication/interface_uart.h>
-#include <communication/interface_usb.h>
-#include <communication/interface_can.hpp>
-#include "freertos_vars.h"
->>>>>>> 5541df08
 
 BoardConfig_t board_config;
 ODriveCAN::Config_t can_config;
@@ -25,14 +21,10 @@
 Endstop::Config_t max_endstop_configs[AXIS_COUNT];
 bool user_config_loaded_;
 
-SystemStats_t system_stats_ = {0};
+SystemStats_t system_stats_ = { 0 };
 
 Axis *axes[AXIS_COUNT];
-<<<<<<< HEAD
 ODriveCAN *odCAN = nullptr;
-=======
-ODriveCAN *odCAN;
->>>>>>> 5541df08
 
 typedef Config<
     BoardConfig_t,
@@ -44,12 +36,7 @@
     TrapezoidalTrajectory::Config_t[AXIS_COUNT],
     Endstop::Config_t[AXIS_COUNT],
     Endstop::Config_t[AXIS_COUNT],
-<<<<<<< HEAD
     Axis::Config_t[AXIS_COUNT]> ConfigFormat;
-=======
-    Axis::Config_t[AXIS_COUNT]>
-    ConfigFormat;
->>>>>>> 5541df08
 
 void save_configuration(void) {
     if (ConfigFormat::safe_store_config(
@@ -63,12 +50,7 @@
             &min_endstop_configs,
             &max_endstop_configs,
             &axis_configs)) {
-<<<<<<< HEAD
         printf("saving configuration failed\r\n"); osDelay(5);
-=======
-        printf("saving configuration failed\r\n");
-        osDelay(5);
->>>>>>> 5541df08
     } else {
         user_config_loaded_ = true;
     }
@@ -78,7 +60,6 @@
     // Try to load configs
     if (NVM_init() ||
         ConfigFormat::safe_load_config(
-<<<<<<< HEAD
                 &board_config,
                 &can_config,
                 &encoder_configs,
@@ -92,37 +73,19 @@
         //If loading failed, restore defaults
         board_config = BoardConfig_t();
         can_config = ODriveCAN::Config_t();
-=======
-            &board_config,
-            &can_config,
-            &encoder_configs,
-            &sensorless_configs,
-            &controller_configs,
-            &motor_configs,
-            &trap_configs,
-            &min_endstop_configs,
-            &max_endstop_configs,
-            &axis_configs)) {
-        //If loading failed, restore defaults
-        board_config = BoardConfig_t();
-        can_config   = ODriveCAN::Config_t();
->>>>>>> 5541df08
         for (size_t i = 0; i < AXIS_COUNT; ++i) {
-            encoder_configs[i]    = Encoder::Config_t();
+            encoder_configs[i] = Encoder::Config_t();
             sensorless_configs[i] = SensorlessEstimator::Config_t();
             controller_configs[i] = Controller::Config_t();
-            motor_configs[i]      = Motor::Config_t();
-            trap_configs[i]       = TrapezoidalTrajectory::Config_t();
-            axis_configs[i]       = Axis::Config_t();
+            motor_configs[i] = Motor::Config_t();
+            trap_configs[i] = TrapezoidalTrajectory::Config_t();
+            axis_configs[i] = Axis::Config_t();
             // Default step/dir pins are different, so we need to explicitly load them
             Axis::load_default_step_dir_pin_config(hw_configs[i].axis_config, &axis_configs[i]);
             Axis::load_default_can_id(i, axis_configs[i]);
             min_endstop_configs[i] = Endstop::Config_t();
             max_endstop_configs[i] = Endstop::Config_t();
-<<<<<<< HEAD
             controller_configs[i].load_encoder_axis = i;
-=======
->>>>>>> 5541df08
         }
     } else {
         user_config_loaded_ = true;
@@ -136,8 +99,7 @@
 
 void enter_dfu_mode() {
     if ((hw_version_major == 3) && (hw_version_minor >= 5)) {
-        __asm volatile("CPSID I\n\t" ::
-                           : "memory");  // disable interrupts
+        __asm volatile ("CPSID I\n\t":::"memory"); // disable interrupts
         _reboot_cookie = 0xDEADBEEF;
         NVIC_SystemReset();
     } else {
@@ -182,7 +144,7 @@
     GPIO_InitTypeDef GPIO_InitStruct;
     GPIO_InitStruct.Mode = GPIO_MODE_ANALOG;
     GPIO_InitStruct.Pull = GPIO_NOPULL;
-    GPIO_InitStruct.Pin  = GPIO_1_Pin;
+    GPIO_InitStruct.Pin = GPIO_1_Pin;
     HAL_GPIO_Init(GPIO_1_GPIO_Port, &GPIO_InitStruct);
     GPIO_InitStruct.Pin = GPIO_2_Pin;
     HAL_GPIO_Init(GPIO_2_GPIO_Port, &GPIO_InitStruct);
@@ -198,26 +160,18 @@
     // Construct all objects.
     odCAN = new ODriveCAN(&hcan1, can_config);
     for (size_t i = 0; i < AXIS_COUNT; ++i) {
-        Encoder *encoder                          = new Encoder(hw_configs[i].encoder_config,
+        Encoder *encoder = new Encoder(hw_configs[i].encoder_config,
                                        encoder_configs[i]);
         SensorlessEstimator *sensorless_estimator = new SensorlessEstimator(sensorless_configs[i]);
-        Controller *controller                    = new Controller(controller_configs[i]);
-        Motor *motor                              = new Motor(hw_configs[i].motor_config,
+        Controller *controller = new Controller(controller_configs[i]);
+        Motor *motor = new Motor(hw_configs[i].motor_config,
                                  hw_configs[i].gate_driver_config,
                                  motor_configs[i]);
-<<<<<<< HEAD
         TrapezoidalTrajectory *trap = new TrapezoidalTrajectory(trap_configs[i]);
         Endstop *min_endstop = new Endstop(min_endstop_configs[i]);
         Endstop *max_endstop = new Endstop(max_endstop_configs[i]);
         axes[i] = new Axis(i, hw_configs[i].axis_config, axis_configs[i],
                 *encoder, *sensorless_estimator, *controller, *motor, *trap, *min_endstop, *max_endstop);
-=======
-        TrapezoidalTrajectory *trap               = new TrapezoidalTrajectory(trap_configs[i]);
-        Endstop *min_endstop                      = new Endstop(min_endstop_configs[i]);
-        Endstop *max_endstop                      = new Endstop(max_endstop_configs[i]);
-        axes[i]                                   = new Axis(i, hw_configs[i].axis_config, axis_configs[i],
-                           *encoder, *sensorless_estimator, *controller, *motor, *trap, *min_endstop, *max_endstop);
->>>>>>> 5541df08
     }
     initTree();
     return 0;
