--- conflicted
+++ resolved
@@ -1,7 +1,6 @@
 
 #include "odrive_main.h"
 
-<<<<<<< HEAD
 #include <algorithm>
 
 Controller::Controller(Config_t& config) :
@@ -9,9 +8,6 @@
 {
     update_filter_gains();
 }
-=======
-Controller::Controller(Config_t& config) : config_(config) {}
->>>>>>> 313bd9fe
 
 void Controller::reset() {
     pos_setpoint_ = 0.0f;
@@ -42,19 +38,11 @@
     trajectory_done_ = false;
 }
 
-<<<<<<< HEAD
 void Controller::move_incremental(float displacement, bool from_input_pos = true){
     if(from_input_pos){
         input_pos_ += displacement;
     } else{
         input_pos_ = pos_setpoint_ + displacement;
-=======
-void Controller::move_incremental(float displacement, bool from_goal_point = true) {
-    if (from_goal_point) {
-        move_to_pos(goal_point_ + displacement);
-    } else {
-        move_to_pos(pos_setpoint_ + displacement);
->>>>>>> 313bd9fe
     }
 
     input_pos_updated();
@@ -99,7 +87,6 @@
             fabsf(vel_estimate) < config_.anticogging.calib_vel_threshold) {
             config_.anticogging.cogging_map[std::clamp<uint32_t>(config_.anticogging.index++, 0, 3600)] = vel_integrator_current_;
         }
-<<<<<<< HEAD
         if (config_.anticogging.index < 3600) {
             config_.control_mode = CTRL_MODE_POSITION_CONTROL;
             input_pos_ = config_.anticogging.index * axis_->encoder_.getCoggingRatio();
@@ -116,16 +103,6 @@
             input_pos_updated();
             anticogging_valid_ = true;
             config_.anticogging.calib_anticogging = false;
-=======
-        if (anticogging_.index < axis_->encoder_.config_.cpr) {  // TODO: remove the dependency on encoder CPR
-            set_pos_setpoint(anticogging_.index, 0.0f, 0.0f);
-            return false;
-        } else {
-            anticogging_.index = 0;
-            set_pos_setpoint(0.0f, 0.0f, 0.0f);   // Send the motor home
-            anticogging_.use_anticogging = true;  // We're good to go, enable anti-cogging
-            anticogging_.calib_anticogging = false;
->>>>>>> 313bd9fe
             return true;
         }
     }
@@ -140,31 +117,7 @@
 bool Controller::update(float pos_estimate, float vel_estimate, float* current_setpoint_output) {
     // Only runs if config_.anticogging.calib_anticogging is true; non-blocking
     anticogging_calibration(pos_estimate, vel_estimate);
-<<<<<<< HEAD
     float anticogging_pos = pos_estimate / axis_->encoder_.getCoggingRatio();
-=======
-    float anticogging_pos = pos_estimate;
-
-    // Trajectory control
-    if (config_.control_mode == CTRL_MODE_TRAJECTORY_CONTROL) {
-        // Note: uint32_t loop count delta is OK across overflow
-        // Beware of negative deltas, as they will not be well behaved due to uint!
-        float t = (axis_->loop_counter_ - traj_start_loop_count_) * current_meas_period;
-        if (t > axis_->trap_.Tf_) {
-            // Drop into position control mode when done to avoid problems on loop counter delta overflow
-            config_.control_mode = CTRL_MODE_POSITION_CONTROL;
-            // pos_setpoint already set by trajectory
-            vel_setpoint_ = 0.0f;
-            current_setpoint_ = 0.0f;
-        } else {
-            TrapezoidalTrajectory::Step_t traj_step = axis_->trap_.eval(t);
-            pos_setpoint_ = traj_step.Y;
-            vel_setpoint_ = traj_step.Yd;
-            current_setpoint_ = traj_step.Ydd * axis_->trap_.config_.A_per_css;
-        }
-        anticogging_pos = pos_setpoint_;  // FF the position setpoint instead of the pos_estimate
-    }
->>>>>>> 313bd9fe
 
     // Update inputs
     switch (config_.input_mode) {
@@ -303,7 +256,7 @@
     }
 
     // Velocity limiting in current mode
-    if (config_.control_mode < CTRL_MODE_VELOCITY_CONTROL && config_.vel_limit > 0 && config_.vel_gain > 0) {
+    if (config_.control_mode < CTRL_MODE_VELOCITY_CONTROL && config_.vel_limit > 0.0f && config_.vel_gain > 0.0f) {
         float Imax = (config_.vel_limit - fabsf(vel_estimate)) * config_.vel_gain;
         if (Iq > 0 && Iq > Imax) {
             limited = true;
