
#include "odrive_main.h"


Encoder::Encoder(const EncoderHardwareConfig_t& hw_config,
                Config_t& config, Motor::Config_t motor_config) :
        hw_config_(hw_config),
        config_(config)
{
    update_pll_gains();

    if (config.pre_calibrated) {
        if (config.mode == Encoder::MODE_HALL || config.mode == Encoder::MODE_SINCOS)
            is_ready_ = true;
        if (motor_config.motor_type == Motor::MOTOR_TYPE_ACIM)
            is_ready_ = true;
    }
}

static void enc_index_cb_wrapper(void* ctx) {
    reinterpret_cast<Encoder*>(ctx)->enc_index_cb();
}

void Encoder::setup() {
    HAL_TIM_Encoder_Start(hw_config_.timer, TIM_CHANNEL_ALL);
    set_idx_subscribe();

    mode_ = config_.mode;
    if(mode_ & MODE_FLAG_ABS){
        abs_spi_cs_pin_init();
        abs_spi_init();
        if (axis_->controller_.config_.anticogging.pre_calibrated) {
            axis_->controller_.anticogging_valid_ = true;
        }
    }
}

void Encoder::set_error(Error_t error) {
    vel_estimate_valid_ = false;
    pos_estimate_valid_ = false;
    error_ |= error;
    axis_->error_ |= Axis::ERROR_ENCODER_FAILED;
}

bool Encoder::do_checks(){
    return error_ == ERROR_NONE;
}

//--------------------
// Hardware Dependent
//--------------------

// Triggered when an encoder passes over the "Index" pin
// TODO: only arm index edge interrupt when we know encoder has powered up
// (maybe by attaching the interrupt on start search, synergistic with following)
void Encoder::enc_index_cb() {
    if (config_.use_index) {
        set_circular_count(0, false);
        if (config_.zero_count_on_find_idx)
            set_linear_count(0); // Avoid position control transient after search
        if (config_.pre_calibrated) {
            is_ready_ = true;
            if(axis_->controller_.config_.anticogging.pre_calibrated){
                axis_->controller_.anticogging_valid_ = true;
            }
        } else {
            // We can't use the update_offset facility in set_circular_count because
            // we also set the linear count before there is a chance to update. Therefore:
            // Invalidate offset calibration that may have happened before idx search
            is_ready_ = false;
        }
        index_found_ = true;
    }

    // Disable interrupt
    GPIO_unsubscribe(hw_config_.index_port, hw_config_.index_pin);
}

void Encoder::set_idx_subscribe(bool override_enable) {
    if (config_.use_index && (override_enable || !config_.find_idx_on_lockin_only)) {
        GPIO_subscribe(hw_config_.index_port, hw_config_.index_pin, GPIO_PULLDOWN,
                enc_index_cb_wrapper, this);
    } else if (!config_.use_index || config_.find_idx_on_lockin_only) {
        GPIO_unsubscribe(hw_config_.index_port, hw_config_.index_pin);
    }
}

void Encoder::update_pll_gains() {
    pll_kp_ = 2.0f * config_.bandwidth;  // basic conversion to discrete time
    pll_ki_ = 0.25f * (pll_kp_ * pll_kp_); // Critically damped

    // Check that we don't get problems with discrete time approximation
    if (!(current_meas_period * pll_kp_ < 1.0f)) {
        set_error(ERROR_UNSTABLE_GAIN);
    }
}

void Encoder::check_pre_calibrated() {
<<<<<<< HEAD
    if (!is_ready_)
        config_.pre_calibrated = false;
    if (mode_ == MODE_INCREMENTAL && !index_found_)
=======
    // TODO: restoring config from python backup is fragile here (ACIM motor type must be set first)
    if (!is_ready_ && axis_->motor_.config_.motor_type != Motor::MOTOR_TYPE_ACIM)
>>>>>>> 50d06576
        config_.pre_calibrated = false;
}

// Function that sets the current encoder count to a desired 32-bit value.
void Encoder::set_linear_count(int32_t count) {
    // Disable interrupts to make a critical section to avoid race condition
    uint32_t prim = cpu_enter_critical();

    // Update states
    shadow_count_   = count;
    pos_estimate_   = static_cast<float>(count);
    tim_cnt_sample_ = count;

    //Write hardware last
    hw_config_.timer->Instance->CNT = count;

    cpu_exit_critical(prim);
}

// Function that sets the CPR circular tracking encoder count to a desired 32-bit value.
// Note that this will get mod'ed down to [0, cpr)
void Encoder::set_circular_count(int32_t count, bool update_offset) {
    // Disable interrupts to make a critical section to avoid race condition
    uint32_t prim = cpu_enter_critical();

    if (update_offset) {
        config_.offset += count - count_in_cpr_;
        config_.offset = mod(config_.offset, config_.cpr);
    }

    // Update states
    count_in_cpr_ = mod(count, config_.cpr);
    pos_cpr_      = static_cast<float>(count_in_cpr_);

    cpu_exit_critical(prim);
}

bool Encoder::run_index_search() {
    config_.use_index = true;
    index_found_ = false;
    if (!config_.idx_search_unidirectional && axis_->motor_.config_.direction == 0) {
        axis_->motor_.config_.direction = 1;
    }
    set_idx_subscribe();

    bool status = axis_->run_lockin_spin(axis_->config_.calibration_lockin);
    return status;
}

bool Encoder::run_direction_find() {
    int32_t init_enc_val = shadow_count_;
    bool orig_finish_on_distance = axis_->config_.calibration_lockin.finish_on_distance;
    axis_->config_.calibration_lockin.finish_on_distance = true;
    axis_->motor_.config_.direction = 1; // Must test spin forwards for direction detect logic
    bool status = axis_->run_lockin_spin(axis_->config_.calibration_lockin);
    axis_->config_.calibration_lockin.finish_on_distance = orig_finish_on_distance;

    if (status) {
        // Check response and direction
        if (shadow_count_ > init_enc_val + 8) {
            // motor same dir as encoder
            axis_->motor_.config_.direction = 1;
        } else if (shadow_count_ < init_enc_val - 8) {
            // motor opposite dir as encoder
            axis_->motor_.config_.direction = -1;
        } else {
            axis_->motor_.config_.direction = 0;
        }
    }

    return status;
}

// @brief Turns the motor in one direction for a bit and then in the other
// direction in order to find the offset between the electrical phase 0
// and the encoder state 0.
// TODO: Do the scan with current, not voltage!
bool Encoder::run_offset_calibration() {
    static const float start_lock_duration = 1.0f;
    static const int num_steps             = (int)(config_.calib_scan_distance / config_.calib_scan_omega * static_cast<float>(current_meas_hz));

    // Require index found if enabled
    if (config_.use_index && !index_found_) {
        set_error(ERROR_INDEX_NOT_FOUND_YET);
        return false;
    }

    // We use shadow_count_ to do the calibration, but the offset is used by count_in_cpr_
    // Therefore we have to sync them for calibration
    shadow_count_ = count_in_cpr_;

    float voltage_magnitude;
    if (axis_->motor_.config_.motor_type == Motor::MOTOR_TYPE_HIGH_CURRENT)
        voltage_magnitude = axis_->motor_.config_.calibration_current * axis_->motor_.config_.phase_resistance;
    else if (axis_->motor_.config_.motor_type == Motor::MOTOR_TYPE_GIMBAL)
        voltage_magnitude = axis_->motor_.config_.calibration_current;
    else
        return false;

    // go to motor zero phase for start_lock_duration to get ready to scan
    int i = 0;
    axis_->run_control_loop([&](){
        if (!axis_->motor_.enqueue_voltage_timings(voltage_magnitude, 0.0f))
            return false; // error set inside enqueue_voltage_timings
        axis_->motor_.log_timing(Motor::TIMING_LOG_ENC_CALIB);
        return ++i < start_lock_duration * current_meas_hz;
    });
    if (axis_->error_ != Axis::ERROR_NONE)
        return false;

    int32_t init_enc_val = shadow_count_;
    int64_t encvaluesum = 0;

    // scan forward
    i = 0;
    axis_->run_control_loop([&]() {
        float phase   = wrap_pm_pi(config_.calib_scan_distance * static_cast<float>(i) / static_cast<float>(num_steps) - config_.calib_scan_distance / 2.0f);
        float v_alpha = voltage_magnitude * our_arm_cos_f32(phase);
        float v_beta = voltage_magnitude * our_arm_sin_f32(phase);
        if (!axis_->motor_.enqueue_voltage_timings(v_alpha, v_beta))
            return false; // error set inside enqueue_voltage_timings
        axis_->motor_.log_timing(Motor::TIMING_LOG_ENC_CALIB);

        encvaluesum += shadow_count_;
        
        return ++i < num_steps;
    });
    if (axis_->error_ != Axis::ERROR_NONE)
        return false;

    // Check response and direction
    if (shadow_count_ > init_enc_val + 8) {
        // motor same dir as encoder
        axis_->motor_.config_.direction = 1;
    } else if (shadow_count_ < init_enc_val - 8) {
        // motor opposite dir as encoder
        axis_->motor_.config_.direction = -1;
    } else {
        // Encoder response error
        set_error(ERROR_NO_RESPONSE);
        return false;
    }

    //TODO avoid recomputing elec_rad_per_enc every time
    // Check CPR
    float elec_rad_per_enc       = axis_->motor_.config_.pole_pairs * 2 * M_PI * (1.0f / static_cast<float>(config_.cpr));
    float expected_encoder_delta = config_.calib_scan_distance / elec_rad_per_enc;
    calib_scan_response_         = std::abs(shadow_count_ - init_enc_val);
    if (std::abs(calib_scan_response_ - expected_encoder_delta) / expected_encoder_delta > config_.calib_range) {
        set_error(ERROR_CPR_POLEPAIRS_MISMATCH);
        return false;
    }

    // scan backwards
    i = 0;
    axis_->run_control_loop([&]() {
        float phase   = wrap_pm_pi(-config_.calib_scan_distance * static_cast<float>(i) / static_cast<float>(num_steps) + config_.calib_scan_distance / 2.0f);
        float v_alpha = voltage_magnitude * our_arm_cos_f32(phase);
        float v_beta = voltage_magnitude * our_arm_sin_f32(phase);
        if (!axis_->motor_.enqueue_voltage_timings(v_alpha, v_beta))
            return false; // error set inside enqueue_voltage_timings
        axis_->motor_.log_timing(Motor::TIMING_LOG_ENC_CALIB);

        encvaluesum += shadow_count_;
        
        return ++i < num_steps;
    });
    if (axis_->error_ != Axis::ERROR_NONE)
        return false;

    config_.offset       = encvaluesum / (num_steps * 2);
    int32_t residual     = encvaluesum - ((int64_t)config_.offset * (int64_t)(num_steps * 2));
    config_.offset_float = static_cast<float>(residual) / static_cast<float>(num_steps * 2) + 0.5f;  // add 0.5 to center-align state to phase

    is_ready_ = true;
    return true;
}

static bool decode_hall(uint8_t hall_state, int32_t* hall_cnt) {
    switch (hall_state) {
        case 0b001: *hall_cnt = 0; return true;
        case 0b011: *hall_cnt = 1; return true;
        case 0b010: *hall_cnt = 2; return true;
        case 0b110: *hall_cnt = 3; return true;
        case 0b100: *hall_cnt = 4; return true;
        case 0b101: *hall_cnt = 5; return true;
        default: return false;
    }
}

void Encoder::sample_now() {
    switch (mode_) {
        case MODE_INCREMENTAL: {
            tim_cnt_sample_ = (int16_t)hw_config_.timer->Instance->CNT;
        } break;

        case MODE_HALL: {
            // do nothing: samples already captured in general GPIO capture
        } break;

        case MODE_SINCOS: {
            sincos_sample_s_ = (get_adc_voltage(GPIO_3_GPIO_Port, GPIO_3_Pin) / 3.3f) - 0.5f;
            sincos_sample_c_ = (get_adc_voltage(GPIO_4_GPIO_Port, GPIO_4_Pin) / 3.3f) - 0.5f;
        } break;

        case MODE_SPI_ABS_AMS:
        case MODE_SPI_ABS_CUI:
        {
            // Do nothing
        } break;

        default: {
           set_error(ERROR_UNSUPPORTED_ENCODER_MODE);
        } break;
    }
}

bool Encoder::abs_spi_init(){
    if ((mode_ & MODE_FLAG_ABS) == 0x0)
        return false;

    SPI_HandleTypeDef * spi = hw_config_.spi;
    spi->Init.Mode = SPI_MODE_MASTER;
    spi->Init.Direction = SPI_DIRECTION_2LINES;
    spi->Init.DataSize = SPI_DATASIZE_16BIT;
    spi->Init.CLKPolarity = SPI_POLARITY_LOW;
    spi->Init.CLKPhase = SPI_PHASE_2EDGE;
    spi->Init.NSS = SPI_NSS_SOFT;
    spi->Init.BaudRatePrescaler = SPI_BAUDRATEPRESCALER_32;
    spi->Init.FirstBit          = SPI_FIRSTBIT_MSB;
    spi->Init.TIMode            = SPI_TIMODE_DISABLE;
    spi->Init.CRCCalculation    = SPI_CRCCALCULATION_DISABLE;
    spi->Init.CRCPolynomial     = 10;
    if (mode_ == MODE_SPI_ABS_AEAT) {
        spi->Init.CLKPolarity   = SPI_POLARITY_HIGH;
    }
    HAL_SPI_DeInit(spi);
    HAL_SPI_Init(spi);
    return true;
}

bool Encoder::abs_spi_start_transaction(){
    if (mode_ & MODE_FLAG_ABS){
        if(hw_config_.spi->State != HAL_SPI_STATE_READY){
            set_error(ERROR_ABS_SPI_NOT_READY);
            return false;
        }
        HAL_GPIO_WritePin(abs_spi_cs_port_, abs_spi_cs_pin_, GPIO_PIN_RESET);
        HAL_SPI_TransmitReceive_DMA(hw_config_.spi,(uint8_t*)abs_spi_dma_tx_,(uint8_t*)abs_spi_dma_rx_,1);
    }
    return true;
}

uint8_t parity(uint16_t v){
    v ^= v >> 8;
    v ^= v >> 4;
    v ^= v >> 2;
    v ^= v >> 1;
    return v & 1;
}

void Encoder::abs_spi_cb(){
    HAL_GPIO_WritePin(abs_spi_cs_port_, abs_spi_cs_pin_, GPIO_PIN_SET);
    switch (mode_) {
        case MODE_SPI_ABS_AMS: {
        uint8_t parity_calc, parity_bit;
        auto rawVal = abs_spi_dma_rx_[0];
        parity_calc = parity(rawVal & 0x7FFF);
        parity_bit = rawVal >> 15;

            if (parity_calc == parity_bit) {
                pos_abs_ = rawVal & 0x3FFF;
                abs_spi_pos_updated_ = true;
            }
        } break;
        case MODE_SPI_ABS_AEAT: {
            pos_abs_ = abs_spi_dma_rx_[0];
            abs_spi_pos_updated_ = true;
        } break;
        default: {
           set_error(ERROR_UNSUPPORTED_ENCODER_MODE);
        } break;
    }
    is_ready_ = true;
}

void Encoder::abs_spi_cs_pin_init(){
    // Decode cs pin
    abs_spi_cs_port_ = get_gpio_port_by_pin(config_.abs_spi_cs_gpio_pin);
    abs_spi_cs_pin_ = get_gpio_pin_by_pin(config_.abs_spi_cs_gpio_pin);

    // Init cs pin
    HAL_GPIO_DeInit(abs_spi_cs_port_, abs_spi_cs_pin_);
    GPIO_InitTypeDef GPIO_InitStruct;
    GPIO_InitStruct.Pin = abs_spi_cs_pin_;
    GPIO_InitStruct.Mode = GPIO_MODE_OUTPUT_PP;
    GPIO_InitStruct.Pull = GPIO_PULLUP;
    GPIO_InitStruct.Speed = GPIO_SPEED_FREQ_LOW;
    HAL_GPIO_Init(abs_spi_cs_port_, &GPIO_InitStruct);

    // Write pin high
    HAL_GPIO_WritePin(abs_spi_cs_port_, abs_spi_cs_pin_, GPIO_PIN_SET);
}

bool Encoder::update() {
    // update internal encoder state.
    int32_t delta_enc = 0;

    switch (mode_) {
        case MODE_INCREMENTAL: {
            //TODO: use count_in_cpr_ instead as shadow_count_ can overflow
            //or use 64 bit
            int16_t delta_enc_16 = (int16_t)tim_cnt_sample_ - (int16_t)shadow_count_;
            delta_enc = (int32_t)delta_enc_16; //sign extend
        } break;

        case MODE_HALL: {
            int32_t hall_cnt;
            if (decode_hall(hall_state_, &hall_cnt)) {
                delta_enc = hall_cnt - count_in_cpr_;
                delta_enc = mod(delta_enc, 6);
                if (delta_enc > 3)
                    delta_enc -= 6;
            } else {
                if (!config_.ignore_illegal_hall_state) {
                    set_error(ERROR_ILLEGAL_HALL_STATE);
                    return false;
                }
            }
        } break;

        case MODE_SINCOS: {
            float phase = fast_atan2(sincos_sample_s_, sincos_sample_c_);
            int fake_count = (int)(1000.0f * phase);
            //CPR = 6283 = 2pi * 1k

            delta_enc = fake_count - count_in_cpr_;
            delta_enc = mod(delta_enc, 6283);
            if (delta_enc > 6283/2)
                delta_enc -= 6283;
        } break;
        
        case MODE_SPI_ABS_AMS:
        case MODE_SPI_ABS_CUI: 
        case MODE_SPI_ABS_AEAT: {
            if (abs_spi_pos_updated_ == false && abs_spi_pos_init_once_) {
                // Low pass filter the error
                spi_error_rate_ += current_meas_period * (1.0f - spi_error_rate_);
                if (spi_error_rate_ > 0.005f)
                    set_error(ERROR_ABS_SPI_COM_FAIL);
            } else {
                // Low pass filter the error
                spi_error_rate_ += current_meas_period * (0.0f - spi_error_rate_);
            }

            abs_spi_pos_updated_ = false;
            delta_enc = pos_abs_ - count_in_cpr_;
            delta_enc = mod(delta_enc, config_.cpr);
            if (delta_enc > config_.cpr/2) {
                delta_enc -= config_.cpr;
            }
            if (!abs_spi_pos_init_once_ && delta_enc != 0) {
                abs_spi_pos_init_once_ = true;
            }

        }break;
        default: {
           set_error(ERROR_UNSUPPORTED_ENCODER_MODE);
           return false;
        } break;
    }

    shadow_count_ += delta_enc;
    count_in_cpr_ += delta_enc;
    count_in_cpr_ = mod(count_in_cpr_, config_.cpr);

    if(mode_ & MODE_FLAG_ABS)
        count_in_cpr_ = pos_abs_;

    //// run pll (for now pll is in units of encoder counts)
    // Predict current pos
    pos_estimate_ += current_meas_period * vel_estimate_;
    pos_cpr_      += current_meas_period * vel_estimate_;
    // discrete phase detector
    float delta_pos     = static_cast<float>(shadow_count_) - static_cast<int32_t>(std::floor(pos_estimate_));
    float delta_pos_cpr = static_cast<float>(count_in_cpr_) - static_cast<int32_t>(std::floor(pos_cpr_));
    delta_pos_cpr       = wrap_pm(delta_pos_cpr, 0.5f * static_cast<float>(config_.cpr));
    // pll feedback
    pos_estimate_ += current_meas_period * pll_kp_ * delta_pos;
    pos_cpr_ += current_meas_period * pll_kp_ * delta_pos_cpr;
    pos_cpr_ = fmodf_pos(pos_cpr_, static_cast<float>(config_.cpr));
    vel_estimate_ += current_meas_period * pll_ki_ * delta_pos_cpr;
    bool snap_to_zero_vel = false;
    if (std::abs(vel_estimate_) < 0.5f * current_meas_period * pll_ki_) {
        vel_estimate_    = 0.0f;  //align delta-sigma on zero to prevent jitter
        snap_to_zero_vel = true;
    }

    //// run encoder count interpolation
    int32_t corrected_enc = count_in_cpr_ - config_.offset;
    // if we are stopped, make sure we don't randomly drift
    if (snap_to_zero_vel || !config_.enable_phase_interpolation) {
        interpolation_ = 0.5f;
    // reset interpolation if encoder edge comes
    } else if (delta_enc > 0) {
        interpolation_ = 0.0f;
    } else if (delta_enc < 0) {
        interpolation_ = 1.0f;
    } else {
        // Interpolate (predict) between encoder counts using vel_estimate,
        interpolation_ += current_meas_period * vel_estimate_;
        // don't allow interpolation indicated position outside of [enc, enc+1)
        if (interpolation_ > 1.0f) interpolation_ = 1.0f;
        if (interpolation_ < 0.0f) interpolation_ = 0.0f;
    }
    float interpolated_enc = corrected_enc + interpolation_;

    //// compute electrical phase
    //TODO avoid recomputing elec_rad_per_enc every time
    float elec_rad_per_enc = axis_->motor_.config_.pole_pairs * 2 * M_PI * (1.0f / static_cast<float>(config_.cpr));
    float ph               = elec_rad_per_enc * (interpolated_enc - config_.offset_float);
    // ph = fmodf(ph, 2*M_PI);
    phase_ = wrap_pm_pi(ph);

    vel_estimate_valid_ = true;
    pos_estimate_valid_ = true;
    return true;
}<|MERGE_RESOLUTION|>--- conflicted
+++ resolved
@@ -96,14 +96,10 @@
 }
 
 void Encoder::check_pre_calibrated() {
-<<<<<<< HEAD
-    if (!is_ready_)
+    // TODO: restoring config from python backup is fragile here (ACIM motor type must be set first)
+    if (!is_ready_ && axis_->motor_.config_.motor_type != Motor::MOTOR_TYPE_ACIM)
         config_.pre_calibrated = false;
     if (mode_ == MODE_INCREMENTAL && !index_found_)
-=======
-    // TODO: restoring config from python backup is fragile here (ACIM motor type must be set first)
-    if (!is_ready_ && axis_->motor_.config_.motor_type != Motor::MOTOR_TYPE_ACIM)
->>>>>>> 50d06576
         config_.pre_calibrated = false;
 }
 
