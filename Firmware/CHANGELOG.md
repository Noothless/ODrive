--- conflicted
+++ resolved
@@ -5,16 +5,13 @@
 * **Storing of configuration parameters to Non Volatile Memory**
 
 ### Changed
-<<<<<<< HEAD
 * Most of the code from `lowlevel.c` moved to `axis.cpp`, `encoder.cpp`, `controller.cpp`, `sensorless_estimator.cpp`, `motor.cpp` and the corresponding header files
 * Refactoring of the developer-facing communication protocol interface. See e.g. `axis.hpp` or `controller.hpp` for examples on how to add your own fields and functions
 * Change of the user-facing field paths. E.g. `my_odrive.motor0.pos_setpoint` is now at `my_odrive.axis0.controller.pos_setpoint`. Names are mostly unchanged.
-=======
 * The build is now configured using the `tup.config` file instead of editing source files. Make sure you set your board version correctly. See [here](README.md#configuring-the-build) for details.
 * The toplevel directory for tup is now `Firmware`. If you used tup before, go to `Firmware` and run `rm -rd ../.tup; rm -rd build/*; make`.
 * Update CubeMX generated STM platform code to version 1.19.0
 * Remove `UUID_0`, `UUID_1` and `UUID_2` from USB protocol. Use `serial_number` instead.
->>>>>>> cbe4f0ae
 
 # Releases
 
