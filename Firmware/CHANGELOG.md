<<<<<<< HEAD
## UNRELEASED
Please add a note of your changes below this heading if you make a PR

### Added
* **Storing of configuration parameters to Non Volatile Memory**
* Reporting error if your encoder CPR is incorrect
* Reporting of DRV status/control registers and fault codes
* DRV status read script
* Microsecond delay function
* Ability to start anticogging calibration over USB protocol
* Travis-CI

### Changed
* Build system is now tup instead of make
=======
# Unreleased Features
Please add a note of your changes below this heading if you make a Pull Request.

# Releases

## [0.3.5] - 2018-03-04

### Added
* Reporting error if your encoder CPR is incorrect
* Ability to start anticogging calibration over USB protocol
* Reporting of DRV status/control registers and fault codes
* DRV status read script
* Microsecond delay function
* Travis-CI

### Changed
* Build system is now tup instead of make. Please check the [Readme](README.md#installing-prerequisites) for installation instructions.
>>>>>>> 5e44ca8e

## [0.3.4] - 2018-02-13

### Fixed
* Broken way to check for python 2. Python 2 not supported yet.

## [0.3.3] - 2018-02-12

### Added
* Liveplotter script
* Automatic recovery of USB halt/stall condition

### Changed
* Modified python code to be Python 2 compatible

### Fixed
* USB CSC (USB serial) now reports a sensible baud rate

## [0.3.2] - 2018-02-02

### Added
* Gimbal motor mode
* Encoder index pulse support
* `resistance_calib_max_voltage` parameter

## [0.3.1] - 2018-01-18

### Added
* UUID Endpoint
* Reporting of correct ODrive version on USB descriptor
* Getting started instructions for VSCode

### Changed
* USB Product ID to 0x0D32, as it is the only Pid we were allocated on [pid.codes](http://pid.codes/1209/0D32/)
* Recommended method to debug firmware from VSCode now uses Cortex-Debug extension instead of native-debug.
* Refactor IDE instructions into separate files

### Fixed
* Bug where the remote function calls from Python to the ODrive were not working properly.

## [0.3] - 2017-12-18
### Added
* **New binary communication protocol**
  * This is a much richer and more efficient binary protocol than the old human-readable protocol.
  * The old protocol is still available (but will be depricated eventually). You must manually chose to fall back on this protocol if you wish to still use it.
* Support for C++
* Demo scripts for getting started with commanding ODrive from python
* Protection from user setting current_lim higher than is measurable
* Current sense shunt values for HW v3.4
* Check DRV chip fault line

### Changed
* Shunt resistance values for v3.3 and earlier to include extra resistance of PCB
* Default HW revision to v3.4
* Refactoring of control code:
  * Lifted top layer of low_level.c into Axis.cpp

## [0.2.2] - 2017-11-17
### Fixed
* Incorrect TIM14 interrupt mapping on board v3.2 caused hard-fault

### Changed
* GPIO communication mode now defaults to NONE

## [0.2.1] - 2017-11-14
### Fixed
* USB communication deadlock
* EXTI handler redefiniton in V3.2

### Changed
* Resistance/inductance measurement now saved dispite errors, to allow debugging

## [0.2.0] - 2017-11-12
### Added
* UART communication
* Setting to select UART or Step/dir on GIPIO 1,2
* Basic Anti-cogging

## [0.1.0] - 2017-08-26
### Added
* Step/Dir interface
* this Changelog
* motor control interrupt timing diagram
* uint16 exposed variable type
* null termination to USB string parsing

### Changed
* Fixed Resistance measurement bug
* Simplified motor control adc triggers
* Increased AUX bridge deadtime<|MERGE_RESOLUTION|>--- conflicted
+++ resolved
@@ -1,19 +1,3 @@
-<<<<<<< HEAD
-## UNRELEASED
-Please add a note of your changes below this heading if you make a PR
-
-### Added
-* **Storing of configuration parameters to Non Volatile Memory**
-* Reporting error if your encoder CPR is incorrect
-* Reporting of DRV status/control registers and fault codes
-* DRV status read script
-* Microsecond delay function
-* Ability to start anticogging calibration over USB protocol
-* Travis-CI
-
-### Changed
-* Build system is now tup instead of make
-=======
 # Unreleased Features
 Please add a note of your changes below this heading if you make a Pull Request.
 
@@ -22,6 +6,7 @@
 ## [0.3.5] - 2018-03-04
 
 ### Added
+* **Storing of configuration parameters to Non Volatile Memory**
 * Reporting error if your encoder CPR is incorrect
 * Ability to start anticogging calibration over USB protocol
 * Reporting of DRV status/control registers and fault codes
@@ -31,7 +16,6 @@
 
 ### Changed
 * Build system is now tup instead of make. Please check the [Readme](README.md#installing-prerequisites) for installation instructions.
->>>>>>> 5e44ca8e
 
 ## [0.3.4] - 2018-02-13
 
